--- conflicted
+++ resolved
@@ -64,11 +64,9 @@
 google_gemini_2_5_flash: 'BaseChatModel'
 google_gemini_2_5_flash_lite: 'BaseChatModel'
 
-<<<<<<< HEAD
 # Internal model type stubs
 internal_deepseek_qwen_32b: 'BaseChatModel'
 internal_InternalGPT_R: 'BaseChatModel'
-=======
 cerebras_llama3_1_8b: 'BaseChatModel'
 cerebras_llama3_3_70b: 'BaseChatModel'
 cerebras_gpt_oss_120b: 'BaseChatModel'
@@ -78,7 +76,6 @@
 cerebras_qwen_3_235b_a22b_instruct_2507: 'BaseChatModel'
 cerebras_qwen_3_235b_a22b_thinking_2507: 'BaseChatModel'
 cerebras_qwen_3_coder_480b: 'BaseChatModel'
->>>>>>> 34135c6a
 
 
 def get_llm_by_name(model_name: str):
@@ -159,7 +156,6 @@
 		api_key = os.getenv('GOOGLE_API_KEY')
 		return ChatGoogle(model=model, api_key=api_key)
 
-<<<<<<< HEAD
 	# Internal Models (OpenAI-compatible)
 	elif provider == 'internal':
 		api_key = os.getenv('INTERNAL_API_KEY')
@@ -178,7 +174,6 @@
 
 	else:
 		available_providers = ['openai', 'azure', 'google', 'internal']
-=======
 	# OCI Models
 	elif provider == 'oci':
 		# OCI requires more complex configuration that can't be easily inferred from env vars
@@ -192,7 +187,6 @@
 
 	else:
 		available_providers = ['openai', 'azure', 'google', 'oci', 'cerebras']
->>>>>>> 34135c6a
 		raise ValueError(f"Unknown provider: '{provider}'. Available providers: {', '.join(available_providers)}")
 
 
@@ -206,17 +200,14 @@
 		return ChatAzureOpenAI  # type: ignore
 	elif name == 'ChatGoogle':
 		return ChatGoogle  # type: ignore
-<<<<<<< HEAD
 	elif name == 'ChatInternal':
 		return ChatInternal  # type: ignore
-=======
 	elif name == 'ChatOCIRaw':
 		if not OCI_AVAILABLE:
 			raise ImportError('OCI integration not available. Install with: pip install "browser-use[oci]"')
 		return ChatOCIRaw  # type: ignore
 	elif name == 'ChatCerebras':
 		return ChatCerebras  # type: ignore
->>>>>>> 34135c6a
 
 	# Handle model instances - these are the main use case
 	try:
@@ -230,9 +221,7 @@
 	'ChatOpenAI',
 	'ChatAzureOpenAI',
 	'ChatGoogle',
-<<<<<<< HEAD
 	'ChatInternal',
-=======
 	'ChatCerebras',
 ]
 
@@ -240,7 +229,6 @@
 	__all__.append('ChatOCIRaw')
 
 __all__ += [
->>>>>>> 34135c6a
 	'get_llm_by_name',
 	# OpenAI instances - created on demand
 	'openai_gpt_4o',
@@ -274,12 +262,9 @@
 	'google_gemini_2_5_pro',
 	'google_gemini_2_5_flash',
 	'google_gemini_2_5_flash_lite',
-<<<<<<< HEAD
 	# Internal instances - created on demand
 	'internal_deepseek_qwen_32b',
 	'internal_InternalGPT_R',
-]
-=======
 	# Cerebras instances - created on demand
 	'cerebras_llama3_1_8b',
 	'cerebras_llama3_3_70b',
@@ -293,5 +278,4 @@
 ]
 
 # NOTE: OCI backend is optional. The try/except ImportError and conditional __all__ are required
-# so this module can be imported without browser-use[oci] installed.
->>>>>>> 34135c6a
+# so this module can be imported without browser-use[oci] installed.